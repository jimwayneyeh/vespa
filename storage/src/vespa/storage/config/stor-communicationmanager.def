# Copyright 2017 Yahoo Holdings. Licensed under the terms of the Apache 2.0 license. See LICENSE in the project root.
namespace=vespa.config.content.core

mbusport int default=-1 restart

rpcport int default=6000 restart

# Limits for max pending concurrent number of operations towards a node before
# MessageBus starts busy-bouncing messages. Distributor and content nodes are
# treated separately. 0 means no limit.
mbus_distributor_node_max_pending_count int default=5000
mbus_content_node_max_pending_count int default=0

# Limits for max total amount of memory (in bytes) used by operations towards
# a node before MessageBus starts busy-bouncing messages. Distributor and
# content nodes are treated separately. 0 means no limit.
mbus_distributor_node_max_pending_size int default=0
mbus_content_node_max_pending_size int default=0

# Minimum size of packets to compress (0 means no compression)
mbus.compress.limit int default=1024

## Compression level for packets
mbus.compress.level int default=3

## Compression type for packets.
mbus.compress.type enum {NONE, LZ4, ZSTD} default=LZ4

## TTL for rpc target cache
mbus.rpctargetcache.ttl double default = 600

## Number of threads for mbus threadpool
## Any value below 1 will be 1.
mbus.num_threads int default=4

<<<<<<< HEAD
## Number of workers threads for messagebus.
## Any value below 1 will be 1.
mbus.num_threads int default=1

mbus.optimize_for enum {LATENCY, THROUGHPUT, ADAPTIVE} default = THROUGHPUT
=======
mbus.optimize_for enum {LATENCY, THROUGHPUT} default = LATENCY
>>>>>>> da7e2205

## Enable to use above thread pool for encoding replies
## False will use network(fnet) thread
mbus.dispatch_on_encode bool default=true

## Enable to use above thread pool for decoding replies
## False will use network(fnet) thread
## Todo: Change default once verified in large scale deployment.
mbus.dispatch_on_decode bool default=false<|MERGE_RESOLUTION|>--- conflicted
+++ resolved
@@ -33,15 +33,7 @@
 ## Any value below 1 will be 1.
 mbus.num_threads int default=4
 
-<<<<<<< HEAD
-## Number of workers threads for messagebus.
-## Any value below 1 will be 1.
-mbus.num_threads int default=1
-
-mbus.optimize_for enum {LATENCY, THROUGHPUT, ADAPTIVE} default = THROUGHPUT
-=======
-mbus.optimize_for enum {LATENCY, THROUGHPUT} default = LATENCY
->>>>>>> da7e2205
+mbus.optimize_for enum {LATENCY, THROUGHPUT, ADAPTIVE} default = LATENCY
 
 ## Enable to use above thread pool for encoding replies
 ## False will use network(fnet) thread

--- conflicted
+++ resolved
@@ -310,11 +310,6 @@
         @Override public boolean skipMbusRequestThread() { return skipMbusRequestThread; }
         @Override public boolean skipMbusReplyThread() { return skipMbusReplyThread; }
         @Override public Quota quota() { return quota; }
-<<<<<<< HEAD
-        @Override public boolean useNewRestapiHandler() { return useNewRestapiHandler; }
-=======
-
->>>>>>> 376ac148
         @Override public boolean useAccessControlTlsHandshakeClientAuth() { return useAccessControlTlsHandshakeClientAuth; }
         @Override public double jettyThreadpoolSizeFactor() { return jettyThreadpoolSizeFactor; }
         @Override public boolean useAsyncMessageHandlingOnSchedule() { return useAsyncMessageHandlingOnSchedule; }
